--- conflicted
+++ resolved
@@ -1,6 +1,5 @@
-# spacemonkeynasa
+# spacemonkeynasa / Hunting EXO-planets  
 
-<<<<<<< HEAD
 ## Backend
 
 ### 1. Clone the repo
@@ -38,8 +37,4 @@
 
 ```sh
 npm run build
-```
-=======
-
-Hunting EXO-planets  
->>>>>>> 056f1eb5
+```